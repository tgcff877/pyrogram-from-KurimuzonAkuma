# Pyrogram - Telegram MTProto API Client Library for Python
# Copyright (C) 2017-2019 Dan Tès <https://github.com/delivrance>
#
# This file is part of Pyrogram.
#
# Pyrogram is free software: you can redistribute it and/or modify
# it under the terms of the GNU Lesser General Public License as published
# by the Free Software Foundation, either version 3 of the License, or
# (at your option) any later version.
#
# Pyrogram is distributed in the hope that it will be useful,
# but WITHOUT ANY WARRANTY; without even the implied warranty of
# MERCHANTABILITY or FITNESS FOR A PARTICULAR PURPOSE.  See the
# GNU Lesser General Public License for more details.
#
# You should have received a copy of the GNU Lesser General Public License
# along with Pyrogram.  If not, see <http://www.gnu.org/licenses/>.

from struct import pack

from async_lru import alru_cache

import pyrogram
from pyrogram.api import types, functions
from pyrogram.api.errors import StickersetInvalid
from .photo_size import PhotoSize
from ..pyrogram_type import PyrogramType
from ...ext.utils import encode


class Sticker(PyrogramType):
    """This object represents a sticker.

    Args:
        file_id (``str``):
            Unique identifier for this file.

        width (``int``):
            Sticker width.

        height (``int``):
            Sticker height.

        thumb (:obj:`PhotoSize <pyrogram.PhotoSize>`, *optional*):
            Sticker thumbnail in the .webp or .jpg format.

        file_name (``str``, *optional*):
            Sticker file name.

        mime_type (``str``, *optional*):
            MIME type of the file as defined by sender.

        file_size (``int``, *optional*):
            File size.

        date (``int``, *optional*):
            Date the sticker was sent in Unix time.

        emoji (``str``, *optional*):
            Emoji associated with the sticker.

        set_name (``str``, *optional*):
            Name of the sticker set to which the sticker belongs.
    """

    # TODO: Add mask position

    __slots__ = [
        "file_id", "thumb", "file_name", "mime_type", "file_size", "date", "width", "height", "emoji", "set_name"
    ]

    def __init__(
        self,
        *,
        client: "pyrogram.client.ext.BaseClient",
        file_id: str,
        width: int,
        height: int,
        thumb: PhotoSize = None,
        file_name: str = None,
        mime_type: str = None,
        file_size: int = None,
        date: int = None,
        emoji: str = None,
        set_name: str = None
    ):
        super().__init__(client)

        self.file_id = file_id
        self.thumb = thumb
        self.file_name = file_name
        self.mime_type = mime_type
        self.file_size = file_size
        self.date = date
        self.width = width
        self.height = height
        self.emoji = emoji
        self.set_name = set_name
        # self.mask_position = mask_position

    @staticmethod
<<<<<<< HEAD
    @alru_cache(maxsize=256)
    async def get_sticker_set_name(send, input_sticker_set_id):
=======
    @lru_cache(maxsize=256)
    def _get_sticker_set_name(send, input_sticker_set_id):
>>>>>>> 4b7c6810
        try:
            return (await send(
                functions.messages.GetStickerSet(
                    stickerset=types.InputStickerSetID(
                        id=input_sticker_set_id[0],
                        access_hash=input_sticker_set_id[1]
                    )
                )
            )).set.short_name
        except StickersetInvalid:
            return None

    @staticmethod
    async def _parse(client, sticker: types.Document, image_size_attributes: types.DocumentAttributeImageSize,
                     sticker_attributes: types.DocumentAttributeSticker, file_name: str) -> "Sticker":
        sticker_set = sticker_attributes.stickerset

        if isinstance(sticker_set, types.InputStickerSetID):
            input_sticker_set_id = (sticker_set.id, sticker_set.access_hash)
<<<<<<< HEAD
            set_name = await Sticker.get_sticker_set_name(client.send, input_sticker_set_id)
=======
            set_name = Sticker._get_sticker_set_name(client.send, input_sticker_set_id)
>>>>>>> 4b7c6810
        else:
            set_name = None

        return Sticker(
            file_id=encode(
                pack(
                    "<iiqq",
                    8,
                    sticker.dc_id,
                    sticker.id,
                    sticker.access_hash
                )
            ),
            width=image_size_attributes.w if image_size_attributes else 0,
            height=image_size_attributes.h if image_size_attributes else 0,
            thumb=PhotoSize._parse(client, sticker.thumbs),
            # TODO: mask_position
            set_name=set_name,
            emoji=sticker_attributes.alt or None,
            file_size=sticker.size,
            mime_type=sticker.mime_type,
            file_name=file_name,
            date=sticker.date,
            client=client
        )<|MERGE_RESOLUTION|>--- conflicted
+++ resolved
@@ -99,13 +99,8 @@
         # self.mask_position = mask_position
 
     @staticmethod
-<<<<<<< HEAD
     @alru_cache(maxsize=256)
-    async def get_sticker_set_name(send, input_sticker_set_id):
-=======
-    @lru_cache(maxsize=256)
-    def _get_sticker_set_name(send, input_sticker_set_id):
->>>>>>> 4b7c6810
+    async def _get_sticker_set_name(send, input_sticker_set_id):
         try:
             return (await send(
                 functions.messages.GetStickerSet(
@@ -125,11 +120,7 @@
 
         if isinstance(sticker_set, types.InputStickerSetID):
             input_sticker_set_id = (sticker_set.id, sticker_set.access_hash)
-<<<<<<< HEAD
-            set_name = await Sticker.get_sticker_set_name(client.send, input_sticker_set_id)
-=======
-            set_name = Sticker._get_sticker_set_name(client.send, input_sticker_set_id)
->>>>>>> 4b7c6810
+            set_name = await Sticker._get_sticker_set_name(client.send, input_sticker_set_id)
         else:
             set_name = None
 
