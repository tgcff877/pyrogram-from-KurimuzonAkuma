# Pyrogram - Telegram MTProto API Client Library for Python
# Copyright (C) 2017-2018 Dan Tès <https://github.com/delivrance>
#
# This file is part of Pyrogram.
#
# Pyrogram is free software: you can redistribute it and/or modify
# it under the terms of the GNU Lesser General Public License as published
# by the Free Software Foundation, either version 3 of the License, or
# (at your option) any later version.
#
# Pyrogram is distributed in the hope that it will be useful,
# but WITHOUT ANY WARRANTY; without even the implied warranty of
# MERCHANTABILITY or FITNESS FOR A PARTICULAR PURPOSE.  See the
# GNU Lesser General Public License for more details.
#
# You should have received a copy of the GNU Lesser General Public License
# along with Pyrogram.  If not, see <http://www.gnu.org/licenses/>.

from pyrogram.api.core import Object
from ..bots import InlineKeyboardMarkup, ReplyKeyboardMarkup


class Message(Object):
    """This object represents a message.

    Args:
        message_id (``int``):
            Unique message identifier inside this chat.

        date (``int``, *optional*):
            Date the message was sent in Unix time.

        chat (:obj:`Chat <pyrogram.Chat>`, *optional*):
            Conversation the message belongs to.

        from_user (:obj:`User <pyrogram.User>`, *optional*):
            Sender, empty for messages sent to channels.

        forward_from (:obj:`User <pyrogram.User>`, *optional*):
            For forwarded messages, sender of the original message.

        forward_from_chat (:obj:`Chat <pyrogram.Chat>`, *optional*):
            For messages forwarded from channels, information about the original channel.

        forward_from_message_id (``int``, *optional*):
            For messages forwarded from channels, identifier of the original message in the channel.

        forward_signature (``str``, *optional*):
            For messages forwarded from channels, signature of the post author if present.

        forward_date (``int``, *optional*):
            For forwarded messages, date the original message was sent in Unix time.

        reply_to_message (:obj:`Message <pyrogram.Message>`, *optional*):
            For replies, the original message. Note that the Message object in this field will not contain
            further reply_to_message fields even if it itself is a reply.

        edit_date (``int``, *optional*):
            Date the message was last edited in Unix time.

        media_group_id (``str``, *optional*):
            The unique identifier of a media message group this message belongs to.

        author_signature (``str``, *optional*):
            Signature of the post author for messages in channels.

        text (``str``, *optional*):
            For text messages, the actual UTF-8 text of the message, 0-4096 characters.
            If the message contains entities (bold, italic, ...) you can access *text.markdown* or
            *text.html* to get the marked up message text. In case there is no entity, the fields
            will contain the same text as *text*.

        entities (List of :obj:`MessageEntity <pyrogram.MessageEntity>`, *optional*):
            For text messages, special entities like usernames, URLs, bot commands, etc. that appear in the text.

        caption_entities (List of :obj:`MessageEntity <pyrogram.MessageEntity>`, *optional*):
            For messages with a caption, special entities like usernames, URLs, bot commands, etc. that appear
            in the caption.

        audio (:obj:`Audio <pyrogram.Audio>`, *optional*):
            Message is an audio file, information about the file.

        document (:obj:`Document <pyrogram.Document>`, *optional*):
            Message is a general file, information about the file.

        photo (:obj:`Photo <pyrogram.Photo>`, *optional*):
            Message is a photo, information about the photo.

        sticker (:obj:`Sticker <pyrogram.Sticker>`, *optional*):
            Message is a sticker, information about the sticker.

        animation (:obj:`Animation <pyrogram.Animation>`, *optional*):
            Message is an animation, information about the animation.

        video (:obj:`Video <pyrogram.Video>`, *optional*):
            Message is a video, information about the video.

        voice (:obj:`Voice <pyrogram.Voice>`, *optional*):
            Message is a voice message, information about the file.

        video_note (:obj:`VideoNote <pyrogram.VideoNote>`, *optional*):
            Message is a video note, information about the video message.

        caption (``str``, *optional*):
            Caption for the audio, document, photo, video or voice, 0-1024 characters.
            If the message contains caption entities (bold, italic, ...) you can access *caption.markdown* or
            *caption.html* to get the marked up caption text. In case there is no caption entity, the fields
            will contain the same text as *caption*.

        contact (:obj:`Contact <pyrogram.Contact>`, *optional*):
            Message is a shared contact, information about the contact.

        location (:obj:`Location <pyrogram.Location>`, *optional*):
            Message is a shared location, information about the location.

        venue (:obj:`Venue <pyrogram.Venue>`, *optional*):
            Message is a venue, information about the venue.

        new_chat_members (List of :obj:`User <pyrogram.User>`, *optional*):
            New members that were added to the group or supergroup and information about them
            (the bot itself may be one of these members).

        left_chat_member (:obj:`User <pyrogram.User>`, *optional*):
            A member was removed from the group, information about them (this member may be the bot itself).

        new_chat_title (``str``, *optional*):
            A chat title was changed to this value.

        new_chat_photo (:obj:`Photo <pyrogram.Photo>`, *optional*):
            A chat photo was change to this value.

        delete_chat_photo (``bool``, *optional*):
            Service message: the chat photo was deleted.

        group_chat_created (``bool``, *optional*):
            Service message: the group has been created.

        supergroup_chat_created (``bool``, *optional*):
            Service message: the supergroup has been created.
            This field can't be received in a message coming through updates, because bot can't be a member of a
            supergroup when it is created. It can only be found in reply_to_message if someone replies to a very
            first message in a directly created supergroup.

        channel_chat_created (``bool``, *optional*):
            Service message: the channel has been created.
            This field can't be received in a message coming through updates, because bot can't be a member of a
            channel when it is created. It can only be found in reply_to_message if someone replies to a very
            first message in a channel.

        migrate_to_chat_id (``int``, *optional*):
            The group has been migrated to a supergroup with the specified identifier.
            This number may be greater than 32 bits and some programming languages may have difficulty/silent defects
            in interpreting it. But it is smaller than 52 bits, so a signed 64 bit integer or double-precision float
            type are safe for storing this identifier.

        migrate_from_chat_id (``int``, *optional*):
            The supergroup has been migrated from a group with the specified identifier.
            This number may be greater than 32 bits and some programming languages may have difficulty/silent defects
            in interpreting it. But it is smaller than 52 bits, so a signed 64 bit integer or double-precision float
            type are safe for storing this identifier.

        pinned_message (:obj:`Message <pyrogram.Message>`, *optional*):
            Specified message was pinned.
            Note that the Message object in this field will not contain further reply_to_message fields even if it
            is itself a reply.

        views (``int``, *optional*):
            Channel post views.

        via_bot (:obj:`User <pyrogram.User>`):
            The information of the bot that generated the message from an inline query of a user.
            
        outgoing (``bool``, *optional*):
            Whether the message is incoming or outgoing.
            Messages received from other chats are incoming (*outgoing* is False).
            Messages sent from yourself to other chats are outgoing (*outgoing* is True).
            An exception is made for your own personal chat; messages sent there will be incoming.

        matches (``list``, *optional*):
            A list containing all `Match Objects <https://docs.python.org/3/library/re.html#match-objects>`_ that match
            the text of this message. Only applicable when using :obj:`Filters.regex <pyrogram.Filters.regex>`.

        command (``list``, *optional*):
            A list containing the command and its arguments, if any.
            E.g.: "/start 1 2 3" would produce ["start", "1", "2", "3"].
            Only applicable when using :obj:`Filters.command <pyrogram.Filters.command>`.

        reply_markup (:obj:`InlineKeyboardMarkup` | :obj:`ReplyKeyboardMarkup` | :obj:`ReplyKeyboardRemove` | :obj:`ForceReply`, *optional*):
            Additional interface options. An object for an inline keyboard, custom reply keyboard,
            instructions to remove reply keyboard or to force a reply from the user.
    """

    # TODO: Add game missing field. Also invoice, successful_payment, connected_website
    ID = 0xb0700003

    def __init__(
            self,
            message_id: int,
            client=None,
            date: int = None,
            chat=None,
            from_user=None,
            forward_from=None,
            forward_from_chat=None,
            forward_from_message_id: int = None,
            forward_signature: str = None,
            forward_date: int = None,
            reply_to_message=None,
            edit_date: int = None,
            media_group_id: str = None,
            author_signature: str = None,
            text: str = None,
            entities: list = None,
            caption_entities: list = None,
            audio=None,
            document=None,
            photo=None,
            sticker=None,
            animation=None,
            video=None,
            voice=None,
            video_note=None,
            caption: str = None,
            contact=None,
            location=None,
            venue=None,
            new_chat_members: list = None,
            left_chat_member=None,
            new_chat_title: str = None,
            new_chat_photo=None,
            delete_chat_photo: bool = None,
            group_chat_created: bool = None,
            supergroup_chat_created: bool = None,
            channel_chat_created: bool = None,
            migrate_to_chat_id: int = None,
            migrate_from_chat_id: int = None,
            pinned_message=None,
            views: int = None,
            via_bot=None,
            outgoing: bool = None,
            matches: list = None,
            command: list = None,
            reply_markup=None,
    ):
        self.message_id = message_id  # int
        self._client = client
        self.date = date  # int
        self.chat = chat  # Chat
        self.from_user = from_user  # flags.0?User
        self.forward_from = forward_from  # flags.1?User
        self.forward_from_chat = forward_from_chat  # flags.2?Chat
        self.forward_from_message_id = forward_from_message_id  # flags.3?int
        self.forward_signature = forward_signature  # flags.4?string
        self.forward_date = forward_date  # flags.5?int
        self.reply_to_message = reply_to_message  # flags.6?Message
        self.edit_date = edit_date  # flags.7?int
        self.media_group_id = media_group_id  # flags.8?string
        self.author_signature = author_signature  # flags.9?string
        self.text = text  # flags.10?string
        self.entities = entities  # flags.11?Vector<MessageEntity>
        self.caption_entities = caption_entities  # flags.12?Vector<MessageEntity>
        self.audio = audio  # flags.13?Audio
        self.document = document  # flags.14?Document
        self.photo = photo  # flags.16?Vector<PhotoSize>
        self.sticker = sticker  # flags.17?Sticker
        self.animation = animation
        self.video = video  # flags.18?Video
        self.voice = voice  # flags.19?Voice
        self.video_note = video_note  # flags.20?VideoNote
        self.caption = caption  # flags.21?string
        self.contact = contact  # flags.22?Contact
        self.location = location  # flags.23?Location
        self.venue = venue  # flags.24?Venue
        self.new_chat_members = new_chat_members  # flags.25?Vector<User>
        self.left_chat_member = left_chat_member  # flags.26?User
        self.new_chat_title = new_chat_title  # flags.27?string
        self.new_chat_photo = new_chat_photo  # flags.28?Vector<PhotoSize>
        self.delete_chat_photo = delete_chat_photo  # flags.29?true
        self.group_chat_created = group_chat_created  # flags.30?true
        self.supergroup_chat_created = supergroup_chat_created  # flags.31?true
        self.channel_chat_created = channel_chat_created  # flags.32?true
        self.migrate_to_chat_id = migrate_to_chat_id  # flags.33?int
        self.migrate_from_chat_id = migrate_from_chat_id  # flags.34?int
        self.pinned_message = pinned_message  # flags.35?Message
        self.views = views  # flags.39?int
        self.via_bot = via_bot  # flags.40?User
        self.outgoing = outgoing
        self.matches = matches
        self.command = command
        self.reply_markup = reply_markup

<<<<<<< HEAD
    async def reply(self,
                    text: str,
                    quote: bool = None,
                    parse_mode: str = "",
                    disable_web_page_preview: bool = None,
                    disable_notification: bool = None,
                    reply_to_message_id: int = None,
                    reply_markup=None):
        """Use this method as a shortcut for:
=======
    def reply(self,
              text: str,
              quote: bool = None,
              parse_mode: str = "",
              disable_web_page_preview: bool = None,
              disable_notification: bool = None,
              reply_to_message_id: int = None,
              reply_markup=None):
        """Bound method *reply* of :obj:`Message <pyrogram.Message>`.

        Use as a shortcut for:
>>>>>>> 74754f28

        .. code-block:: python

            client.send_message(
                chat_id=message.chat.id,
                text="hello",
                reply_to_message_id=message.message_id
            )

        Example:
            .. code-block:: python

                message.reply("hello", quote=True)

        Args:
            text (``str``):
                Text of the message to be sent.

            quote (``bool``, *optional*):
                If ``True``, the message will be sent as a reply to this message.
                If *reply_to_message_id* is passed, this parameter will be ignored.
                Defaults to ``True`` in group chats and ``False`` in private chats.

            parse_mode (``str``, *optional*):
                Use :obj:`MARKDOWN <pyrogram.ParseMode.MARKDOWN>` or :obj:`HTML <pyrogram.ParseMode.HTML>`
                if you want Telegram apps to show bold, italic, fixed-width text or inline URLs in your message.
                Defaults to Markdown.

            disable_web_page_preview (``bool``, *optional*):
                Disables link previews for links in this message.

            disable_notification (``bool``, *optional*):
                Sends the message silently.
                Users will receive a notification with no sound.

            reply_to_message_id (``int``, *optional*):
                If the message is a reply, ID of the original message.

            reply_markup (:obj:`InlineKeyboardMarkup` | :obj:`ReplyKeyboardMarkup` | :obj:`ReplyKeyboardRemove` | :obj:`ForceReply`, *optional*):
                Additional interface options. An object for an inline keyboard, custom reply keyboard,
                instructions to remove reply keyboard or to force a reply from the user.

        Returns:
            On success, the sent Message is returned.

        Raises:
            :class:`Error <pyrogram.Error>`
        """
        if quote is None:
            quote = self.chat.type != "private"

        if reply_to_message_id is None and quote:
            reply_to_message_id = self.message_id

        return await self._client.send_message(
            chat_id=self.chat.id,
            text=text,
            parse_mode=parse_mode,
            disable_web_page_preview=disable_web_page_preview,
            disable_notification=disable_notification,
            reply_to_message_id=reply_to_message_id,
            reply_markup=reply_markup
        )

<<<<<<< HEAD
    async def forward(self,
                      chat_id: int or str,
                      disable_notification: bool = None):
        """Use this method as a shortcut for:
=======
    def forward(self,
                chat_id: int or str,
                disable_notification: bool = None):
        """Bound method *forward* of :obj:`Message <pyrogram.Message>`.

        Use as a shortcut for:
>>>>>>> 74754f28

        .. code-block:: python

            client.forward_messages(
                chat_id=chat_id,
                from_chat_id=message.chat.id,
                message_ids=message.message_id,
            )

        Example:
            .. code-block:: python

                message.forward(chat_id)

        Args:
            chat_id (``int`` | ``str``):
                Unique identifier (int) or username (str) of the target chat.
                For your personal cloud (Saved Messages) you can simply use "me" or "self".
                For a contact that exists in your Telegram address book you can use his phone number (str).

            disable_notification (``bool``, *optional*):
                Sends the message silently.
                Users will receive a notification with no sound.

        Returns:
            On success, the forwarded Message is returned.

        Raises:
            :class:`Error <pyrogram.Error>`
        """
        return await self._client.forward_messages(
            chat_id=chat_id,
            from_chat_id=self.chat.id,
            message_ids=self.message_id,
            disable_notification=disable_notification
        )

<<<<<<< HEAD
    async def delete(self, revoke: bool = True):
        """Use this method as a shortcut for:
=======
    def delete(self, revoke: bool = True):
        """Bound method *delete* of :obj:`Message <pyrogram.Message>`.

        Use as a shortcut for:
>>>>>>> 74754f28

        .. code-block:: python

            client.delete_messages(
                chat_id=chat_id,
                message_ids=message.message_id
            )

        Example:
            .. code-block:: python

                message.delete()

        Args:
            revoke (``bool``, *optional*):
                Deletes messages on both parts.
                This is only for private cloud chats and normal groups, messages on
                channels and supergroups are always revoked (i.e.: deleted for everyone).
                Defaults to True.

        Returns:
            True on success.

        Raises:
            :class:`Error <pyrogram.Error>`
        """
        await self._client.delete_messages(
            chat_id=self.chat.id,
            message_ids=self.message_id,
            revoke=revoke
        )

        return True

<<<<<<< HEAD
    async def click(self, x: int or str, y: int = None, quote: bool = None):
        """Use this method to click a button attached to the message.
        It's a shortcut for:
=======
    def click(self, x: int or str, y: int = None, quote: bool = None):
        """Bound method *click* of :obj:`Message <pyrogram.Message>`.

        Use as a shortcut for clicking a button attached to the message instead of.
>>>>>>> 74754f28

        - Clicking inline buttons:

        .. code-block:: python

            client.request_callback_answer(
                chat_id=message.chat.id,
                message_id=message.message_id,
                callback_data=message.reply_markup[i][j].callback_data
            )

        - Clicking normal buttons:

        .. code-block:: python

            client.send_message(
                chat_id=message.chat.id,
                text=message.reply_markup[i][j].text
            )

        Example:
            This method can be used in three different ways:

            1.  Pass one integer argument only (e.g.: ``.click(2)``, to click a button at index 2).
                Buttons are counted left to right, starting from the top.

            2.  Pass two integer arguments (e.g.: ``.click(1, 0)``, to click a button at position (1, 0)).
                The origin (0, 0) is top-left.

            3.  Pass one string argument only (e.g.: ``.click("Settings")``, to click a button by using its label).
                Only the first matching button will be pressed.

        Args:
            x (``int`` | ``str``):
                Used as integer index, integer abscissa (in pair with y) or as string label.

            y (``int``, *optional*):
                Used as ordinate only (in pair with x).

            quote (``bool``, *optional*):
                Useful for normal buttons only, where pressing it will result in a new message sent.
                If ``True``, the message will be sent as a reply to this message.
                Defaults to ``True`` in group chats and ``False`` in private chats.

        Returns:
            -   The result of *request_callback_answer()* in case of inline callback button clicks.
            -   The result of *reply()* in case of normal button clicks.
            -   A string in case the inline button is an URL, switch_inline_query or switch_inline_query_current_chat
                button.

        Raises:
            :class:`Error <pyrogram.Error>`
            ``ValueError``: If the provided index or position is out of range or the button label was not found
            ``TimeoutError``: If, after clicking an inline button, the bot fails to answer within 10 seconds
        """
        if isinstance(self.reply_markup, ReplyKeyboardMarkup):
            if quote is None:
                quote = self.chat.type != "private"

            return await self.reply(x, quote=quote)
        elif isinstance(self.reply_markup, InlineKeyboardMarkup):
            if isinstance(x, int) and y is None:
                try:
                    button = [
                        button
                        for row in self.reply_markup.inline_keyboard
                        for button in row
                    ][x]
                except IndexError:
                    raise ValueError("The button at index {} doesn't exist".format(x)) from None
            elif isinstance(x, int) and isinstance(y, int):
                try:
                    button = self.reply_markup.inline_keyboard[y][x]
                except IndexError:
                    raise ValueError("The button at position ({}, {}) doesn't exist".format(x, y)) from None
            elif isinstance(x, str):
                x = x.encode("utf-16", "surrogatepass").decode("utf-16")

                try:
                    button = [
                        button
                        for row in self.reply_markup.inline_keyboard
                        for button in row
                        if x == button.text
                    ][0]
                except IndexError:
                    raise ValueError(
                        "The button with label '{}' doesn't exists".format(
                            x.encode("unicode_escape").decode()
                        )
                    ) from None
            else:
                raise ValueError("Invalid arguments")

            if button.callback_data:
                return await self._client.request_callback_answer(
                    chat_id=self.chat.id,
                    message_id=self.message_id,
                    callback_data=button.callback_data
                )
            elif button.url:
                return button.url
            elif button.switch_inline_query:
                return button.switch_inline_query
            elif button.switch_inline_query_current_chat:
                return button.switch_inline_query_current_chat
            else:
                raise ValueError("This button is not supported yet")
        else:
            raise ValueError("The message doesn't contain any keyboard")

<<<<<<< HEAD
    async def download(self, file_name: str = "", block: bool = True):
        """Use this method as a shortcut for:
=======
    def download(self, file_name: str = "", block: bool = True):
        """Bound method *download* of :obj:`Message <pyrogram.Message>`.

        Use as a shortcut for:
>>>>>>> 74754f28

        .. code-block:: python

            client.download_media(message)

        Example:
            .. code-block:: python

                message.download()

        Args:
            file_name (``str``, *optional*):
                A custom *file_name* to be used instead of the one provided by Telegram.
                By default, all files are downloaded in the *downloads* folder in your working directory.
                You can also specify a path for downloading files in a custom location: paths that end with "/"
                are considered directories. All non-existent folders will be created automatically.

            block (``bool``, *optional*):
                Blocks the code execution until the file has been downloaded.
                Defaults to True.

        Returns:
            On success, the absolute path of the downloaded file as string is returned, None otherwise.

        Raises:
            :class:`Error <pyrogram.Error>`
            ``ValueError``: If the message doesn't contain any downloadable media
        """
        return await self._client.download_media(
            message=self,
            file_name=file_name,
            block=block
        )<|MERGE_RESOLUTION|>--- conflicted
+++ resolved
@@ -289,7 +289,6 @@
         self.command = command
         self.reply_markup = reply_markup
 
-<<<<<<< HEAD
     async def reply(self,
                     text: str,
                     quote: bool = None,
@@ -298,20 +297,9 @@
                     disable_notification: bool = None,
                     reply_to_message_id: int = None,
                     reply_markup=None):
-        """Use this method as a shortcut for:
-=======
-    def reply(self,
-              text: str,
-              quote: bool = None,
-              parse_mode: str = "",
-              disable_web_page_preview: bool = None,
-              disable_notification: bool = None,
-              reply_to_message_id: int = None,
-              reply_markup=None):
         """Bound method *reply* of :obj:`Message <pyrogram.Message>`.
 
         Use as a shortcut for:
->>>>>>> 74754f28
 
         .. code-block:: python
 
@@ -376,19 +364,12 @@
             reply_markup=reply_markup
         )
 
-<<<<<<< HEAD
     async def forward(self,
                       chat_id: int or str,
                       disable_notification: bool = None):
-        """Use this method as a shortcut for:
-=======
-    def forward(self,
-                chat_id: int or str,
-                disable_notification: bool = None):
         """Bound method *forward* of :obj:`Message <pyrogram.Message>`.
 
         Use as a shortcut for:
->>>>>>> 74754f28
 
         .. code-block:: python
 
@@ -426,15 +407,10 @@
             disable_notification=disable_notification
         )
 
-<<<<<<< HEAD
     async def delete(self, revoke: bool = True):
-        """Use this method as a shortcut for:
-=======
-    def delete(self, revoke: bool = True):
         """Bound method *delete* of :obj:`Message <pyrogram.Message>`.
 
         Use as a shortcut for:
->>>>>>> 74754f28
 
         .. code-block:: python
 
@@ -469,16 +445,10 @@
 
         return True
 
-<<<<<<< HEAD
     async def click(self, x: int or str, y: int = None, quote: bool = None):
-        """Use this method to click a button attached to the message.
-        It's a shortcut for:
-=======
-    def click(self, x: int or str, y: int = None, quote: bool = None):
         """Bound method *click* of :obj:`Message <pyrogram.Message>`.
 
         Use as a shortcut for clicking a button attached to the message instead of.
->>>>>>> 74754f28
 
         - Clicking inline buttons:
 
@@ -590,15 +560,10 @@
         else:
             raise ValueError("The message doesn't contain any keyboard")
 
-<<<<<<< HEAD
     async def download(self, file_name: str = "", block: bool = True):
-        """Use this method as a shortcut for:
-=======
-    def download(self, file_name: str = "", block: bool = True):
         """Bound method *download* of :obj:`Message <pyrogram.Message>`.
 
         Use as a shortcut for:
->>>>>>> 74754f28
 
         .. code-block:: python
 
