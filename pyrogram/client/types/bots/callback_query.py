# Pyrogram - Telegram MTProto API Client Library for Python
# Copyright (C) 2017-2019 Dan Tès <https://github.com/delivrance>
#
# This file is part of Pyrogram.
#
# Pyrogram is free software: you can redistribute it and/or modify
# it under the terms of the GNU Lesser General Public License as published
# by the Free Software Foundation, either version 3 of the License, or
# (at your option) any later version.
#
# Pyrogram is distributed in the hope that it will be useful,
# but WITHOUT ANY WARRANTY; without even the implied warranty of
# MERCHANTABILITY or FITNESS FOR A PARTICULAR PURPOSE.  See the
# GNU Lesser General Public License for more details.
#
# You should have received a copy of the GNU Lesser General Public License
# along with Pyrogram.  If not, see <http://www.gnu.org/licenses/>.

from base64 import b64encode
from struct import pack

import pyrogram
from pyrogram.api import types
from ..pyrogram_type import PyrogramType
from ..update import Update
from ..user_and_chats import User


class CallbackQuery(PyrogramType, Update):
    """This object represents an incoming callback query from a callback button in an inline keyboard.
    If the button that originated the query was attached to a message sent by the bot, the field message
    will be present. If the button was attached to a message sent via the bot (in inline mode),
    the field inline_message_id will be present. Exactly one of the fields data or game_short_name will be present.

    Args:
        id (``str``):
            Unique identifier for this query.

        from_user (:obj:`User <pyrogram.User>`):
            Sender.

        chat_instance (``str``, *optional*):
            Global identifier, uniquely corresponding to the chat to which the message with the callback button was
            sent. Useful for high scores in games.

        message (:obj:`Message <pyrogram.Message>`, *optional*):
            Message with the callback button that originated the query. Note that message content and message date will
            not be available if the message is too old.

        inline_message_id (``str``):
            Identifier of the message sent via the bot in inline mode, that originated the query.

        data (``bytes``, *optional*):
            Data associated with the callback button. Be aware that a bad client can send arbitrary data in this field.

        game_short_name (``str``, *optional*):
            Short name of a Game to be returned, serves as the unique identifier for the game.

    """

    __slots__ = ["id", "from_user", "chat_instance", "message", "inline_message_id", "data", "game_short_name"]

    def __init__(
        self,
        *,
        client: "pyrogram.client.ext.BaseClient",
        id: str,
        from_user: User,
        chat_instance: str,
        message: "pyrogram.Message" = None,
        inline_message_id: str = None,
        data: bytes = None,
        game_short_name: str = None
    ):
        super().__init__(client)

        self.id = id
        self.from_user = from_user
        self.chat_instance = chat_instance
        self.message = message
        self.inline_message_id = inline_message_id
<<<<<<< HEAD
        self.data: str = str(data, "utf-8")
=======
        self.data = str(data, "utf-8")
>>>>>>> d30cad1a
        self.game_short_name = game_short_name

    @staticmethod
    async def _parse(client, callback_query, users) -> "CallbackQuery":
        message = None
        inline_message_id = None

        if isinstance(callback_query, types.UpdateBotCallbackQuery):
            peer = callback_query.peer

            if isinstance(peer, types.PeerUser):
                peer_id = peer.user_id
            elif isinstance(peer, types.PeerChat):
                peer_id = -peer.chat_id
            else:
                peer_id = int("-100" + str(peer.channel_id))

            message = await client.get_messages(peer_id, callback_query.msg_id)
        elif isinstance(callback_query, types.UpdateInlineBotCallbackQuery):
            inline_message_id = b64encode(
                pack(
                    "<iqq",
                    callback_query.msg_id.dc_id,
                    callback_query.msg_id.id,
                    callback_query.msg_id.access_hash
                ),
                b"-_"
            ).decode().rstrip("=")

        return CallbackQuery(
            id=str(callback_query.query_id),
            from_user=User._parse(client, users[callback_query.user_id]),
            message=message,
            inline_message_id=inline_message_id,
            chat_instance=str(callback_query.chat_instance),
            data=callback_query.data,
            game_short_name=callback_query.game_short_name,
            client=client
        )

    def answer(self, text: str = None, show_alert: bool = None, url: str = None, cache_time: int = 0):
        """Bound method *answer* of :obj:`CallbackQuery <pyrogram.CallbackQuery>`.

        Use this method as a shortcut for:

        .. code-block:: python

            client.answer_callback_query(
                callback_query.id,
                text="Hello",
                show_alert=True
            )

        Example:
            .. code-block:: python

                callback_query.answer("Hello", show_alert=True)

        Args:
            text (``str``):
                Text of the notification. If not specified, nothing will be shown to the user, 0-200 characters.

            show_alert (``bool``):
                If true, an alert will be shown by the client instead of a notification at the top of the chat screen.
                Defaults to False.

            url (``str``):
                URL that will be opened by the user's client.
                If you have created a Game and accepted the conditions via @Botfather, specify the URL that opens your
                game – note that this will only work if the query comes from a callback_game button.
                Otherwise, you may use links like t.me/your_bot?start=XXXX that open your bot with a parameter.

            cache_time (``int``):
                The maximum amount of time in seconds that the result of the callback query may be cached client-side.
                Telegram apps will support caching starting in version 3.14. Defaults to 0.
        """
        return self._client.answer_callback_query(
            callback_query_id=self.id,
            text=text,
            show_alert=show_alert,
            url=url,
            cache_time=cache_time
        )<|MERGE_RESOLUTION|>--- conflicted
+++ resolved
@@ -79,11 +79,7 @@
         self.chat_instance = chat_instance
         self.message = message
         self.inline_message_id = inline_message_id
-<<<<<<< HEAD
-        self.data: str = str(data, "utf-8")
-=======
         self.data = str(data, "utf-8")
->>>>>>> d30cad1a
         self.game_short_name = game_short_name
 
     @staticmethod
