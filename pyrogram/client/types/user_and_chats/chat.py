--- conflicted
+++ resolved
@@ -668,11 +668,7 @@
             can_promote_members=can_promote_members
         )
 
-<<<<<<< HEAD
     async def join(self):
-=======
-    def join(self):
->>>>>>> 64939e52
         """Bound method *join* of :obj:`Chat`.
 
         Use as a shortcut for:
