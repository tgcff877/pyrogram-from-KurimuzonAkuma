--- conflicted
+++ resolved
@@ -811,11 +811,6 @@
         self.stop()
         self.start()
 
-<<<<<<< HEAD
-    def idle(self, stop_signals: tuple = (SIGINT, SIGTERM, SIGABRT)):
-        """Block the main script execution until a signal (e.g.: from CTRL+C) is received.
-        Once the signal is received, the client will automatically stop and the main script will continue its execution.
-=======
     @staticmethod
     def idle(stop_signals: tuple = (SIGINT, SIGTERM, SIGABRT)):
         """Block the main script execution until a signal is received.
@@ -825,7 +820,6 @@
 
         It is useful for event-driven application only, that are, applications which react upon incoming Telegram
         updates through handlers, rather than executing a set of methods sequentially.
->>>>>>> 3dc2a81d
 
         The way Pyrogram works, it will keep your handlers in a pool of worker threads, which are executed concurrently
         outside the main thread; calling idle() will ensure the client(s) will be kept alive by not letting the main
