--- conflicted
+++ resolved
@@ -162,14 +162,9 @@
                  first_name: str = None,
                  last_name: str = None,
                  workers: int = 4,
-<<<<<<< HEAD
-                 workdir: str = ".",
-                 config_file: str = "./config.ini",
+                 workdir: str = BaseClient.WORKDIR,
+                 config_file: str = BaseClient.CONFIG_FILE,
                  plugins_dir: str = BaseClient.PLUGINS_DIR):
-=======
-                 workdir: str = BaseClient.WORKDIR,
-                 config_file: str = BaseClient.CONFIG_FILE):
->>>>>>> a32009a7
         super().__init__()
 
         self.session_name = session_name
