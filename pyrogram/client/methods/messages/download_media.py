# Pyrogram - Telegram MTProto API Client Library for Python
# Copyright (C) 2017-2019 Dan Tès <https://github.com/delivrance>
#
# This file is part of Pyrogram.
#
# Pyrogram is free software: you can redistribute it and/or modify
# it under the terms of the GNU Lesser General Public License as published
# by the Free Software Foundation, either version 3 of the License, or
# (at your option) any later version.
#
# Pyrogram is distributed in the hope that it will be useful,
# but WITHOUT ANY WARRANTY; without even the implied warranty of
# MERCHANTABILITY or FITNESS FOR A PARTICULAR PURPOSE.  See the
# GNU Lesser General Public License for more details.
#
# You should have received a copy of the GNU Lesser General Public License
# along with Pyrogram.  If not, see <http://www.gnu.org/licenses/>.

import asyncio
from typing import Union

import pyrogram
from pyrogram.client.ext import BaseClient


class DownloadMedia(BaseClient):
<<<<<<< HEAD
    async def download_media(self,
                             message: Union["pyrogram.Message", str],
                             file_name: str = "",
                             block: bool = True,
                             progress: callable = None,
                             progress_args: tuple = ()) -> Union[str, None]:
=======
    def download_media(
        self,
        message: Union["pyrogram.Message", str],
        file_name: str = "",
        block: bool = True,
        progress: callable = None,
        progress_args: tuple = ()
    ) -> Union[str, None]:
>>>>>>> 3e18945f
        """Use this method to download the media from a Message.

        Args:
            message (:obj:`Message <pyrogram.Message>` | ``str``):
                Pass a Message containing the media, the media itself (message.audio, message.video, ...) or
                the file id as string.

            file_name (``str``, *optional*):
                A custom *file_name* to be used instead of the one provided by Telegram.
                By default, all files are downloaded in the *downloads* folder in your working directory.
                You can also specify a path for downloading files in a custom location: paths that end with "/"
                are considered directories. All non-existent folders will be created automatically.

            block (``bool``, *optional*):
                Blocks the code execution until the file has been downloaded.
                Defaults to True.

            progress (``callable``):
                Pass a callback function to view the download progress.
                The function must take *(client, current, total, \*args)* as positional arguments (look at the section
                below for a detailed description).

            progress_args (``tuple``):
                Extra custom arguments for the progress callback function. Useful, for example, if you want to pass
                a chat_id and a message_id in order to edit a message with the updated progress.

        Other Parameters:
            client (:obj:`Client <pyrogram.Client>`):
                The Client itself, useful when you want to call other API methods inside the callback function.

            current (``int``):
                The amount of bytes downloaded so far.

            total (``int``):
                The size of the file.

            *args (``tuple``, *optional*):
                Extra custom arguments as defined in the *progress_args* parameter.
                You can either keep *\*args* or add every single extra argument in your function signature.

        Returns:
            On success, the absolute path of the downloaded file as string is returned, None otherwise.
            In case the download is deliberately stopped with :meth:`stop_transmission`, None is returned as well.

        Raises:
            :class:`Error <pyrogram.Error>` in case of a Telegram RPC error.
            ``ValueError`` if the message doesn't contain any downloadable media
        """
        error_message = "This message doesn't contain any downloadable media"

        if isinstance(message, pyrogram.Message):
            if message.photo:
                media = pyrogram.Document(
                    file_id=message.photo.sizes[-1].file_id,
                    file_size=message.photo.sizes[-1].file_size,
                    mime_type="",
                    date=message.photo.date,
                    client=self
                )
            elif message.audio:
                media = message.audio
            elif message.document:
                media = message.document
            elif message.video:
                media = message.video
            elif message.voice:
                media = message.voice
            elif message.video_note:
                media = message.video_note
            elif message.sticker:
                media = message.sticker
            elif message.animation:
                media = message.animation
            else:
                raise ValueError(error_message)
        elif isinstance(message, (
            pyrogram.Photo,
            pyrogram.PhotoSize,
            pyrogram.Audio,
            pyrogram.Document,
            pyrogram.Video,
            pyrogram.Voice,
            pyrogram.VideoNote,
            pyrogram.Sticker,
            pyrogram.Animation
        )):
            if isinstance(message, pyrogram.Photo):
                media = pyrogram.Document(
                    file_id=message.sizes[-1].file_id,
                    file_size=message.sizes[-1].file_size,
                    mime_type="",
                    date=message.date,
                    client=self
                )
            else:
                media = message
        elif isinstance(message, str):
            media = pyrogram.Document(
                file_id=message,
                file_size=0,
                mime_type="",
                client=self
            )
        else:
            raise ValueError(error_message)

        done = asyncio.Event()
        path = [None]

        self.download_queue.put_nowait((media, file_name, done, progress, progress_args, path))

        if block:
            await done.wait()

        return path[0]<|MERGE_RESOLUTION|>--- conflicted
+++ resolved
@@ -24,15 +24,7 @@
 
 
 class DownloadMedia(BaseClient):
-<<<<<<< HEAD
-    async def download_media(self,
-                             message: Union["pyrogram.Message", str],
-                             file_name: str = "",
-                             block: bool = True,
-                             progress: callable = None,
-                             progress_args: tuple = ()) -> Union[str, None]:
-=======
-    def download_media(
+    async def download_media(
         self,
         message: Union["pyrogram.Message", str],
         file_name: str = "",
@@ -40,7 +32,6 @@
         progress: callable = None,
         progress_args: tuple = ()
     ) -> Union[str, None]:
->>>>>>> 3e18945f
         """Use this method to download the media from a Message.
 
         Args:
