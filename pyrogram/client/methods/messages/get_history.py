--- conflicted
+++ resolved
@@ -18,17 +18,13 @@
 
 import asyncio
 import logging
-<<<<<<< HEAD
-from typing import Union
-=======
-import time
 from typing import Union, List
->>>>>>> f16ca8b9
 
 import pyrogram
 from pyrogram.api import functions
 from pyrogram.client.ext import utils
 from pyrogram.errors import FloodWait
+
 from ...ext import BaseClient
 
 log = logging.getLogger(__name__)
@@ -83,11 +79,7 @@
 
         while True:
             try:
-<<<<<<< HEAD
-                messages = await pyrogram.Messages._parse(
-=======
-                messages = utils.parse_messages(
->>>>>>> f16ca8b9
+                messages = await utils.parse_messages(
                     self,
                     await self.send(
                         functions.messages.GetHistory(
