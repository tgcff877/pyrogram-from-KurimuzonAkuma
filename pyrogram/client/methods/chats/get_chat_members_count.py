# Pyrogram - Telegram MTProto API Client Library for Python
# Copyright (C) 2017-2019 Dan Tès <https://github.com/delivrance>
#
# This file is part of Pyrogram.
#
# Pyrogram is free software: you can redistribute it and/or modify
# it under the terms of the GNU Lesser General Public License as published
# by the Free Software Foundation, either version 3 of the License, or
# (at your option) any later version.
#
# Pyrogram is distributed in the hope that it will be useful,
# but WITHOUT ANY WARRANTY; without even the implied warranty of
# MERCHANTABILITY or FITNESS FOR A PARTICULAR PURPOSE.  See the
# GNU Lesser General Public License for more details.
#
# You should have received a copy of the GNU Lesser General Public License
# along with Pyrogram.  If not, see <http://www.gnu.org/licenses/>.

from typing import Union

from pyrogram.api import functions, types
from ...ext import BaseClient


class GetChatMembersCount(BaseClient):
<<<<<<< HEAD
    async def get_chat_members_count(self,
                                     chat_id: Union[int, str]) -> int:
=======
    def get_chat_members_count(
        self,
        chat_id: Union[int, str]
    ) -> int:
>>>>>>> 3e18945f
        """Use this method to get the number of members in a chat.

        Args:
            chat_id (``int`` | ``str``):
                Unique identifier (int) or username (str) of the target chat.

        Returns:
            On success, an integer is returned.

        Raises:
            :class:`Error <pyrogram.Error>` in case of a Telegram RPC error.
            ``ValueError`` if a chat_id belongs to user.
        """
        peer = await self.resolve_peer(chat_id)

        if isinstance(peer, types.InputPeerChat):
            r = await self.send(
                functions.messages.GetChats(
                    id=[peer.chat_id]
                )
            )

            return r.chats[0].participants_count
        elif isinstance(peer, types.InputPeerChannel):
            r = await self.send(
                functions.channels.GetFullChannel(
                    channel=peer
                )
            )

            return r.full_chat.participants_count
        else:
            raise ValueError("The chat_id \"{}\" belongs to a user".format(chat_id))<|MERGE_RESOLUTION|>--- conflicted
+++ resolved
@@ -23,15 +23,10 @@
 
 
 class GetChatMembersCount(BaseClient):
-<<<<<<< HEAD
-    async def get_chat_members_count(self,
-                                     chat_id: Union[int, str]) -> int:
-=======
-    def get_chat_members_count(
+    async def get_chat_members_count(
         self,
         chat_id: Union[int, str]
     ) -> int:
->>>>>>> 3e18945f
         """Use this method to get the number of members in a chat.
 
         Args:
