# Pyrogram - Telegram MTProto API Client Library for Python
# Copyright (C) 2017-2018 Dan Tès <https://github.com/delivrance>
#
# This file is part of Pyrogram.
#
# Pyrogram is free software: you can redistribute it and/or modify
# it under the terms of the GNU Lesser General Public License as published
# by the Free Software Foundation, either version 3 of the License, or
# (at your option) any later version.
#
# Pyrogram is distributed in the hope that it will be useful,
# but WITHOUT ANY WARRANTY; without even the implied warranty of
# MERCHANTABILITY or FITNESS FOR A PARTICULAR PURPOSE.  See the
# GNU Lesser General Public License for more details.
#
# You should have received a copy of the GNU Lesser General Public License
# along with Pyrogram.  If not, see <http://www.gnu.org/licenses/>.

from typing import Union

from pyrogram.api import functions, types
from ...ext import BaseClient


class UnbanChatMember(BaseClient):
<<<<<<< HEAD
    async def unban_chat_member(self,
                                chat_id: int or str,
                                user_id: int or str):
=======
    def unban_chat_member(self,
                          chat_id: Union[int, str],
                          user_id: Union[int, str]) -> bool:
>>>>>>> 4bf6831b
        """Use this method to unban a previously kicked user in a supergroup or channel.
        The user will **not** return to the group or channel automatically, but will be able to join via link, etc.
        You must be an administrator for this to work.

        Args:
            chat_id (``int`` | ``str``):
                Unique identifier (int) or username (str) of the target chat.

            user_id (``int`` | ``str``):
                Unique identifier (int) or username (str) of the target user.
                For a contact that exists in your Telegram address book you can use his phone number (str).

        Returns:
            True on success.

        Raises:
            :class:`Error <pyrogram.Error>` in case of a Telegram RPC error.
        """
        await self.send(
            functions.channels.EditBanned(
                channel=await self.resolve_peer(chat_id),
                user_id=await self.resolve_peer(user_id),
                banned_rights=types.ChannelBannedRights(
                    until_date=0
                )
            )
        )

        return True<|MERGE_RESOLUTION|>--- conflicted
+++ resolved
@@ -23,15 +23,9 @@
 
 
 class UnbanChatMember(BaseClient):
-<<<<<<< HEAD
     async def unban_chat_member(self,
-                                chat_id: int or str,
-                                user_id: int or str):
-=======
-    def unban_chat_member(self,
-                          chat_id: Union[int, str],
-                          user_id: Union[int, str]) -> bool:
->>>>>>> 4bf6831b
+                                chat_id: Union[int, str],
+                                user_id: Union[int, str]) -> bool:
         """Use this method to unban a previously kicked user in a supergroup or channel.
         The user will **not** return to the group or channel automatically, but will be able to join via link, etc.
         You must be an administrator for this to work.
