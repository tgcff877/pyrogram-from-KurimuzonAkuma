--- conflicted
+++ resolved
@@ -21,31 +21,17 @@
 
 
 class PromoteChatMember(BaseClient):
-<<<<<<< HEAD
     async def promote_chat_member(self,
                                   chat_id: int or str,
                                   user_id: int or str,
                                   can_change_info: bool = True,
-                                  can_post_messages: bool = True,
-                                  can_edit_messages: bool = True,
+                                  can_post_messages: bool = False,
+                                  can_edit_messages: bool = False,
                                   can_delete_messages: bool = True,
                                   can_invite_users: bool = True,
                                   can_restrict_members: bool = True,
-                                  can_pin_messages: bool = True,
+                                  can_pin_messages: bool = False,
                                   can_promote_members: bool = False):
-=======
-    def promote_chat_member(self,
-                            chat_id: int or str,
-                            user_id: int or str,
-                            can_change_info: bool = True,
-                            can_post_messages: bool = False,
-                            can_edit_messages: bool = False,
-                            can_delete_messages: bool = True,
-                            can_invite_users: bool = True,
-                            can_restrict_members: bool = True,
-                            can_pin_messages: bool = False,
-                            can_promote_members: bool = False):
->>>>>>> 89a167b5
         """Use this method to promote or demote a user in a supergroup or a channel.
         You must be an administrator in the chat for this to work and must have the appropriate admin rights.
         Pass False for all boolean parameters to demote a user.
