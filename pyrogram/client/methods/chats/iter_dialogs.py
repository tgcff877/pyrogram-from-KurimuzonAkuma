# Pyrogram - Telegram MTProto API Client Library for Python
# Copyright (C) 2017-2019 Dan Tès <https://github.com/delivrance>
#
# This file is part of Pyrogram.
#
# Pyrogram is free software: you can redistribute it and/or modify
# it under the terms of the GNU Lesser General Public License as published
# by the Free Software Foundation, either version 3 of the License, or
# (at your option) any later version.
#
# Pyrogram is distributed in the hope that it will be useful,
# but WITHOUT ANY WARRANTY; without even the implied warranty of
# MERCHANTABILITY or FITNESS FOR A PARTICULAR PURPOSE.  See the
# GNU Lesser General Public License for more details.
#
# You should have received a copy of the GNU Lesser General Public License
# along with Pyrogram.  If not, see <http://www.gnu.org/licenses/>.

from typing import AsyncGenerator, Optional

from async_generator import async_generator, yield_

import pyrogram
from ...ext import BaseClient


class IterDialogs(BaseClient):
    @async_generator
    async def iter_dialogs(
        self,
<<<<<<< HEAD
        limit: int = 0,
        offset_date: int = 0
    ) -> Optional[AsyncGenerator["pyrogram.Dialog", None]]:
        """Use this method to iterate through a user's dialogs sequentially.
=======
        offset_date: int = 0,
        limit: int = 0
    ) -> Generator["pyrogram.Dialog", None, None]:
        """Iterate through a user's dialogs sequentially.
>>>>>>> bb246f9e

        This convenience method does the same as repeatedly calling :meth:`get_dialogs` in a loop, thus saving you from
        the hassle of setting up boilerplate code. It is useful for getting the whole dialogs list with a single call.

<<<<<<< HEAD
        Args:
=======
        Parameters:
            offset_date (``int``):
                The offset date in Unix time taken from the top message of a :obj:`Dialog`.
                Defaults to 0 (most recent dialog).

>>>>>>> bb246f9e
            limit (``str``, *optional*):
                Limits the number of dialogs to be retrieved.
                By default, no limit is applied and all dialogs are returned.

            offset_date (``int``):
                The offset date in Unix time taken from the top message of a :obj:`Dialog`.
                Defaults to 0 (most recent dialog).

        Returns:
            ``Generator``: A generator yielding :obj:`Dialog` objects.

        Raises:
            RPCError: In case of a Telegram RPC error.
        """
        current = 0
        total = limit or (1 << 31) - 1
        limit = min(100, total)

        pinned_dialogs = (await self.get_dialogs(
            pinned_only=True
        )).dialogs

        for dialog in pinned_dialogs:
            await yield_(dialog)

            current += 1

            if current >= total:
                return

        while True:
            dialogs = (await self.get_dialogs(
                offset_date=offset_date,
                limit=limit
            )).dialogs

            if not dialogs:
                return

            offset_date = dialogs[-1].top_message.date

            for dialog in dialogs:
                await yield_(dialog)

                current += 1

                if current >= total:
                    return<|MERGE_RESOLUTION|>--- conflicted
+++ resolved
@@ -28,30 +28,15 @@
     @async_generator
     async def iter_dialogs(
         self,
-<<<<<<< HEAD
         limit: int = 0,
         offset_date: int = 0
     ) -> Optional[AsyncGenerator["pyrogram.Dialog", None]]:
-        """Use this method to iterate through a user's dialogs sequentially.
-=======
-        offset_date: int = 0,
-        limit: int = 0
-    ) -> Generator["pyrogram.Dialog", None, None]:
         """Iterate through a user's dialogs sequentially.
->>>>>>> bb246f9e
 
         This convenience method does the same as repeatedly calling :meth:`get_dialogs` in a loop, thus saving you from
         the hassle of setting up boilerplate code. It is useful for getting the whole dialogs list with a single call.
 
-<<<<<<< HEAD
-        Args:
-=======
         Parameters:
-            offset_date (``int``):
-                The offset date in Unix time taken from the top message of a :obj:`Dialog`.
-                Defaults to 0 (most recent dialog).
-
->>>>>>> bb246f9e
             limit (``str``, *optional*):
                 Limits the number of dialogs to be retrieved.
                 By default, no limit is applied and all dialogs are returned.
