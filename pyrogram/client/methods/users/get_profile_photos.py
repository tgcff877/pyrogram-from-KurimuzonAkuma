# Pyrogram - Telegram MTProto API Client Library for Python
# Copyright (C) 2017-2019 Dan Tès <https://github.com/delivrance>
#
# This file is part of Pyrogram.
#
# Pyrogram is free software: you can redistribute it and/or modify
# it under the terms of the GNU Lesser General Public License as published
# by the Free Software Foundation, either version 3 of the License, or
# (at your option) any later version.
#
# Pyrogram is distributed in the hope that it will be useful,
# but WITHOUT ANY WARRANTY; without even the implied warranty of
# MERCHANTABILITY or FITNESS FOR A PARTICULAR PURPOSE.  See the
# GNU Lesser General Public License for more details.
#
# You should have received a copy of the GNU Lesser General Public License
# along with Pyrogram.  If not, see <http://www.gnu.org/licenses/>.

from typing import Union, List

import pyrogram
from pyrogram.api import functions, types
from pyrogram.client.ext import utils
from ...ext import BaseClient


class GetProfilePhotos(BaseClient):
    def get_profile_photos(
        self,
        chat_id: Union[int, str],
        offset: int = 0,
        limit: int = 100
    ) -> List["pyrogram.Photo"]:
        """Get a list of profile pictures for a user or a chat.

        Parameters:
            chat_id (``int`` | ``str``):
                Unique identifier (int) or username (str) of the target chat.
                For your personal cloud (Saved Messages) you can simply use "me" or "self".
                For a contact that exists in your Telegram address book you can use his phone number (str).

            offset (``int``, *optional*):
                Sequential number of the first photo to be returned.
                By default, all photos are returned.

            limit (``int``, *optional*):
                Limits the number of photos to be retrieved.
                Values between 1—100 are accepted. Defaults to 100.

        Returns:
            List of :obj:`Photo`: On success, a list of profile photos is returned.

        Raises:
            RPCError: In case of a Telegram RPC error.
        """
        peer_id = self.resolve_peer(chat_id)

<<<<<<< HEAD
        if isinstance(peer_id, types.InputPeerUser):
            r = self.send(
                functions.photos.GetUserPhotos(
                    user_id=peer_id,
                    offset=offset,
                    max_id=0,
                    limit=limit
=======
        if isinstance(peer_id, (types.InputPeerUser, types.InputPeerSelf)):
            return pyrogram.ProfilePhotos._parse(
                self,
                self.send(
                    functions.photos.GetUserPhotos(
                        user_id=peer_id,
                        offset=offset,
                        max_id=0,
                        limit=limit
                    )
>>>>>>> 10e5dbb6
                )
            )

            return pyrogram.List(pyrogram.Photo._parse(self, photo) for photo in r.photos)
        else:
            r = utils.parse_messages(
                self,
                self.send(
                    functions.messages.Search(
                        peer=peer_id,
                        q="",
                        filter=types.InputMessagesFilterChatPhotos(),
                        min_date=0,
                        max_date=0,
                        offset_id=0,
                        add_offset=offset,
                        limit=limit,
                        max_id=0,
                        min_id=0,
                        hash=0
                    )
                )
            )

            return pyrogram.List([message.new_chat_photo for message in r][:limit])<|MERGE_RESOLUTION|>--- conflicted
+++ resolved
@@ -55,26 +55,13 @@
         """
         peer_id = self.resolve_peer(chat_id)
 
-<<<<<<< HEAD
-        if isinstance(peer_id, types.InputPeerUser):
+        if isinstance(peer_id, (types.InputPeerUser, types.InputPeerSelf)):
             r = self.send(
                 functions.photos.GetUserPhotos(
                     user_id=peer_id,
                     offset=offset,
                     max_id=0,
                     limit=limit
-=======
-        if isinstance(peer_id, (types.InputPeerUser, types.InputPeerSelf)):
-            return pyrogram.ProfilePhotos._parse(
-                self,
-                self.send(
-                    functions.photos.GetUserPhotos(
-                        user_id=peer_id,
-                        offset=offset,
-                        max_id=0,
-                        limit=limit
-                    )
->>>>>>> 10e5dbb6
                 )
             )
 
