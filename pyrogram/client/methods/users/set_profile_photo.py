--- conflicted
+++ resolved
@@ -66,12 +66,8 @@
         return bool(
             await self.send(
                 functions.photos.UploadProfilePhoto(
-<<<<<<< HEAD
-                    file=await self.save_file(photo)
-=======
-                    file=self.save_file(photo),
-                    video=self.save_file(video)
->>>>>>> 0edf0824
+                    file=await self.save_file(photo),
+                    video=await self.save_file(video)
                 )
             )
         )