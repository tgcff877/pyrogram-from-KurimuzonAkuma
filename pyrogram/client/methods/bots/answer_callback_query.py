# Pyrogram - Telegram MTProto API Client Library for Python
# Copyright (C) 2017-2019 Dan Tès <https://github.com/delivrance>
#
# This file is part of Pyrogram.
#
# Pyrogram is free software: you can redistribute it and/or modify
# it under the terms of the GNU Lesser General Public License as published
# by the Free Software Foundation, either version 3 of the License, or
# (at your option) any later version.
#
# Pyrogram is distributed in the hope that it will be useful,
# but WITHOUT ANY WARRANTY; without even the implied warranty of
# MERCHANTABILITY or FITNESS FOR A PARTICULAR PURPOSE.  See the
# GNU Lesser General Public License for more details.
#
# You should have received a copy of the GNU Lesser General Public License
# along with Pyrogram.  If not, see <http://www.gnu.org/licenses/>.

from pyrogram.api import functions
from pyrogram.client.ext import BaseClient


class AnswerCallbackQuery(BaseClient):
<<<<<<< HEAD
    async def answer_callback_query(self,
                                    callback_query_id: str,
                                    text: str = None,
                                    show_alert: bool = None,
                                    url: str = None,
                                    cache_time: int = 0):
=======
    def answer_callback_query(
        self,
        callback_query_id: str,
        text: str = None,
        show_alert: bool = None,
        url: str = None,
        cache_time: int = 0
    ):
>>>>>>> 3e18945f
        """Use this method to send answers to callback queries sent from inline keyboards.
        The answer will be displayed to the user as a notification at the top of the chat screen or as an alert.

        Args:
            callback_query_id (``str``):
                Unique identifier for the query to be answered.

            text (``str``):
                Text of the notification. If not specified, nothing will be shown to the user, 0-200 characters.

            show_alert (``bool``):
                If true, an alert will be shown by the client instead of a notification at the top of the chat screen.
                Defaults to False.

            url (``str``):
                URL that will be opened by the user's client.
                If you have created a Game and accepted the conditions via @Botfather, specify the URL that opens your
                game – note that this will only work if the query comes from a callback_game button.
                Otherwise, you may use links like t.me/your_bot?start=XXXX that open your bot with a parameter.

            cache_time (``int``):
                The maximum amount of time in seconds that the result of the callback query may be cached client-side.
                Telegram apps will support caching starting in version 3.14. Defaults to 0.

        Returns:
            True, on success.

        Raises:
            :class:`Error <pyrogram.Error>` in case of a Telegram RPC error.
        """
        return await self.send(
            functions.messages.SetBotCallbackAnswer(
                query_id=int(callback_query_id),
                cache_time=cache_time,
                alert=show_alert or None,
                message=text,
                url=url
            )
        )<|MERGE_RESOLUTION|>--- conflicted
+++ resolved
@@ -21,15 +21,7 @@
 
 
 class AnswerCallbackQuery(BaseClient):
-<<<<<<< HEAD
-    async def answer_callback_query(self,
-                                    callback_query_id: str,
-                                    text: str = None,
-                                    show_alert: bool = None,
-                                    url: str = None,
-                                    cache_time: int = 0):
-=======
-    def answer_callback_query(
+    async def answer_callback_query(
         self,
         callback_query_id: str,
         text: str = None,
@@ -37,7 +29,6 @@
         url: str = None,
         cache_time: int = 0
     ):
->>>>>>> 3e18945f
         """Use this method to send answers to callback queries sent from inline keyboards.
         The answer will be displayed to the user as a notification at the top of the chat screen or as an alert.
 
