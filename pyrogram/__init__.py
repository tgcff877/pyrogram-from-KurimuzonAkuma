--- conflicted
+++ resolved
@@ -16,7 +16,6 @@
 # You should have received a copy of the GNU Lesser General Public License
 # along with Pyrogram.  If not, see <http://www.gnu.org/licenses/>.
 
-import asyncio
 import sys
 
 __version__ = "0.12.0.develop"
@@ -25,50 +24,14 @@
     "\xe8", "e" if sys.getfilesystemencoding() != "utf-8" else "\xe8"
 )
 
-from .errors import RPCError
-from .client import *
-from .client.handlers import *
-from .client.types import *
-
-if sys.version_info[:3] in [(3, 5, 0), (3, 5, 1), (3, 5, 2)]:
-    from .vendor import typing
-
-    # Monkey patch the standard "typing" module because Python versions from 3.5.0 to 3.5.2 have a broken one.
-<<<<<<< HEAD
-    sys.modules["typing"] = typing
-
 try:
     import uvloop
 except ImportError:
     pass
 else:
-    asyncio.set_event_loop_policy(uvloop.EventLoopPolicy())
+    uvloop.install()
 
-__copyright__ = "Copyright (C) 2017-2019 Dan Tès <https://github.com/delivrance>".replace(
-    "\xe8",
-    "e" if sys.getfilesystemencoding() != "utf-8" else "\xe8"
-)
-__license__ = "GNU Lesser General Public License v3 or later (LGPLv3+)"
-__version__ = "0.12.0.asyncio"
-
-from .api.errors import Error
-from .client.types import (
-    Audio, Chat, ChatMember, ChatMembers, ChatPhoto, Contact, Document, InputMedia, InputMediaPhoto,
-    InputMediaVideo, InputMediaDocument, InputMediaAudio, InputMediaAnimation, InputPhoneContact,
-    Location, Message, MessageEntity, Dialog, Dialogs, Photo, PhotoSize, Sticker, User, UserStatus,
-    UserProfilePhotos, Venue, Animation, Video, VideoNote, Voice, CallbackQuery, Messages, ForceReply,
-    InlineKeyboardButton, InlineKeyboardMarkup, KeyboardButton, ReplyKeyboardMarkup, ReplyKeyboardRemove,
-    InlineQuery, InlineQueryResult, InlineQueryResultArticle, InputMessageContent, InputTextMessageContent,
-    InlineKeyboardButton, InlineKeyboardMarkup, KeyboardButton, ReplyKeyboardMarkup, ReplyKeyboardRemove, Poll,
-    PollOption, ChatPreview, StopPropagation, ContinuePropagation, Game, CallbackGame, GameHighScore, GameHighScores,
-    ChatPermissions
-)
-from .client import (
-    Client, ChatAction, ParseMode, Emoji,
-    MessageHandler, DeletedMessagesHandler, CallbackQueryHandler,
-    RawUpdateHandler, DisconnectHandler, UserStatusHandler, Filters,
-    InlineQueryHandler
-)
-=======
-    sys.modules["typing"] = typing
->>>>>>> f4cb31d7
+from .errors import RPCError
+from .client import *
+from .client.handlers import *
+from .client.types import *