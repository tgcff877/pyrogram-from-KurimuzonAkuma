--- conflicted
+++ resolved
@@ -38,22 +38,13 @@
     TIMEOUT = 10
 
     def __init__(self, ipv6: bool, proxy: dict):
-<<<<<<< HEAD
-        self.proxy = proxy
+        self.socket = None
+
+        self.reader = None  # type: asyncio.StreamReader
+        self.writer = None  # type: asyncio.StreamWriter
 
         self.lock = asyncio.Lock()
 
-        self.socket = socks.socksocket(family=socket.AF_INET6 if ipv6 else socket.AF_INET)
-
-        self.socket.settimeout(TCP.TIMEOUT)
-
-        self.reader = None  # type: asyncio.StreamReader
-        self.writer = None  # type: asyncio.StreamWriter
-        self.proxy_enabled = proxy.get("enabled", False)
-
-        if proxy and self.proxy_enabled:
-            self.socket.set_proxy(
-=======
         if proxy.get("enabled", False):
             hostname = proxy.get("hostname", None)
             port = proxy.get("port", None)
@@ -61,15 +52,14 @@
             try:
                 ip_address = ipaddress.ip_address(hostname)
             except ValueError:
-                super().__init__(socket.AF_INET)
+                self.socket = socks.socksocket(socket.AF_INET)
             else:
                 if isinstance(ip_address, ipaddress.IPv6Address):
-                    super().__init__(socket.AF_INET6)
+                    self.socket = socks.socksocket(socket.AF_INET6)
                 else:
-                    super().__init__(socket.AF_INET)
+                    self.socket = socks.socksocket(socket.AF_INET)
 
-            self.set_proxy(
->>>>>>> 8ea556b6
+            self.socket.set_proxy(
                 proxy_type=socks.SOCKS5,
                 addr=hostname,
                 port=port,
@@ -84,7 +74,7 @@
                 else socket.AF_INET
             )
 
-        self.settimeout(10)
+        self.socket.settimeout(TCP.TIMEOUT)
 
     async def connect(self, address: tuple):
         self.socket.connect(address)
